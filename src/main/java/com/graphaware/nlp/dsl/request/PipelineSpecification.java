--- conflicted
+++ resolved
@@ -112,16 +112,9 @@
     public void setProcessingSteps(Map<String, Object> processingSteps) {
         this.processingSteps = processingSteps;
     }
-<<<<<<< HEAD
-    
-    public Map<String, Object> getProcessingSteps() {
-        return processingSteps;
-=======
 
     public Map<String, Boolean> getProcessingSteps() {
         return processingSteps.entrySet().stream().collect(Collectors.toMap(en -> en.getKey(), en -> objectToBoolean(en.getValue())));
-        //return processingSteps;
->>>>>>> a24c3ffc
     }
 
     public List<String> getExcludedNER() {
