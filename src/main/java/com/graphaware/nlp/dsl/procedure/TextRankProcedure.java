--- conflicted
+++ resolved
@@ -30,29 +30,25 @@
 public class TextRankProcedure extends AbstractDSL {
 
     @Procedure(name = "ga.nlp.ml.textRank", mode = Mode.WRITE)
-<<<<<<< HEAD
     @Description("TextRank procedure")
     public Stream<SingleResult> computeTextRank(@Name("textRankRequest") Map<String, Object> textRankRequest) {
-        TextRankRequest request = TextRankRequest.fromMap(textRankRequest);
-        TextRankProcessor processor = (TextRankProcessor) getNLPManager().getExtension(TextRankProcessor.class);
-        return Stream.of(processor.process(request));
-=======
-    @Description("PageRank procedure")
-    public Stream<SingleResult> computePageRank(@Name("pageRankRequest") Map<String, Object> pageRankRequest) {
         try {
-            TextRankRequest request = TextRankRequest.fromMap(pageRankRequest);
+            TextRankRequest request = TextRankRequest.fromMap(textRankRequest);
             TextRankProcessor processor = (TextRankProcessor) getNLPManager().getExtension(TextRankProcessor.class);
             return Stream.of(processor.process(request));
         } catch (Exception e) {
             throw new RuntimeException(e);
         }
->>>>>>> 00657e5d
     }
 
     @Procedure(name = "ga.nlp.ml.textRank.postprocess", mode = Mode.WRITE)
     @Description("TextRank post-processing procedure")
     public Stream<SingleResult> textRankPostprocess() {
-        TextRankProcessor processor = (TextRankProcessor) getNLPManager().getExtension(TextRankProcessor.class);
-        return Stream.of(processor.postprocess());
+        try {
+            TextRankProcessor processor = (TextRankProcessor) getNLPManager().getExtension(TextRankProcessor.class);
+            return Stream.of(processor.postprocess());
+        } catch (Exception e) {
+            throw new RuntimeException(e);
+        }
     }
 }