package com.graphaware.nlp;

import com.graphaware.common.log.LoggerFactory;
import com.graphaware.nlp.annotation.NLPModuleExtension;
import com.graphaware.nlp.configuration.DynamicConfiguration;
import com.graphaware.nlp.domain.AnnotatedText;
import com.graphaware.nlp.dsl.PipelineSpecification;
import com.graphaware.nlp.dsl.AnnotationRequest;
import com.graphaware.nlp.dsl.FilterRequest;
import com.graphaware.nlp.dsl.result.ProcessorsList;
import com.graphaware.nlp.enrich.Enricher;
import com.graphaware.nlp.enrich.EnrichmentRegistry;
import com.graphaware.nlp.enrich.conceptnet5.ConceptNet5Enricher;
import com.graphaware.nlp.event.EventDispatcher;
import com.graphaware.nlp.event.TextAnnotationEvent;
import com.graphaware.nlp.extension.NLPExtension;
import com.graphaware.nlp.language.LanguageManager;
import com.graphaware.nlp.ml.pagerank.PageRankProcessor;
import com.graphaware.nlp.ml.similarity.FeatureBasedProcessLogic;
import com.graphaware.nlp.ml.similarity.SimilarityProcess;
import com.graphaware.nlp.ml.textrank.TextRankProcessor;
import com.graphaware.nlp.module.NLPConfiguration;
import com.graphaware.nlp.persistence.PersistenceRegistry;
import com.graphaware.nlp.persistence.constants.Properties;
import com.graphaware.nlp.persistence.persisters.Persister;
import com.graphaware.nlp.processor.PipelineInfo;
import com.graphaware.nlp.processor.TextProcessor;
import com.graphaware.nlp.processor.TextProcessorsManager;

import java.util.*;

import com.graphaware.nlp.util.ServiceLoader;
import org.neo4j.graphdb.GraphDatabaseService;
import org.neo4j.graphdb.Node;
import org.neo4j.logging.Log;

public class NLPManager {

    private static final Log LOG = LoggerFactory.getLogger(NLPManager.class);


    private final NLPConfiguration nlpConfiguration;

    private final TextProcessorsManager textProcessorsManager;
    
    private final PageRankProcessor pageRankProcessor;
    
    private final TextRankProcessor textRankProcessor;
    
    private final SimilarityProcess similarityProcess;

    private final GraphDatabaseService database;

    private final DynamicConfiguration configuration;

    private final PersistenceRegistry persistenceRegistry;

    private final EnrichmentRegistry enrichmentRegistry;

    private final Map<Class, NLPExtension> extensions = new HashMap<>();

    private final EventDispatcher eventDispatcher;

    public NLPManager(GraphDatabaseService database, NLPConfiguration nlpConfiguration) {
        this.nlpConfiguration = nlpConfiguration;
        this.configuration = new DynamicConfiguration(database);
        this.textProcessorsManager = new TextProcessorsManager(database);
        this.database = database;
        this.persistenceRegistry = new PersistenceRegistry(database, configuration);
        this.enrichmentRegistry = buildAndRegisterEnrichers();
        this.pageRankProcessor = new PageRankProcessor(database);
        this.textRankProcessor = new TextRankProcessor(database);
<<<<<<< HEAD
        this.eventDispatcher = new EventDispatcher();
        loadExtensions();
        registerEventListeners();
=======
        this.similarityProcess = new SimilarityProcess(new FeatureBasedProcessLogic(database));
>>>>>>> e67d3c10
    }

    public TextProcessorsManager getTextProcessorsManager() {
        return textProcessorsManager;
    }

    public Persister getPersister(Class clazz) {
        return persistenceRegistry.getPersister(clazz);
    }

    public Node annotateTextAndPersist(AnnotationRequest annotationRequest) {
        String processorClass = annotationRequest.getTextProcessor() != null ? annotationRequest.getTextProcessor() : textProcessorsManager.getDefaultProcessorName();
        if (processorClass == null) {
            throw new RuntimeException("Unable to find a processor for " + processorClass);
        }

        return annotateTextAndPersist(annotationRequest.getText(), annotationRequest.getId(), processorClass,
                annotationRequest.getPipeline(), annotationRequest.isForce(), annotationRequest.shouldCheckLanguage());
    }

    public Node annotateTextAndPersist(String text, String id, String textProcessor, String pipelineName, boolean force, boolean checkForLanguage) {
        if (checkForLanguage) {
            checkTextLanguage(text);
        }
        AnnotatedText annotatedText = textProcessorsManager.getTextProcessor(textProcessor).annotateText(
                text, pipelineName, "lang", null
        );

        Node annotatedNode = persistAnnotatedText(annotatedText, id, String.valueOf(System.currentTimeMillis()));
        TextAnnotationEvent event = new TextAnnotationEvent(annotatedNode, annotatedText, id);
        eventDispatcher.notify(Events.POST_TEXT_ANNOTATION, event);

        return annotatedNode;
    }

    public Node persistAnnotatedText(AnnotatedText annotatedText, String id, String txId) {
        return getPersister(annotatedText.getClass()).persist(annotatedText, id, txId);
    }

    public DynamicConfiguration getConfiguration() {
        return configuration;
    }

    public EventDispatcher getEventDispatcher() {
        return eventDispatcher;
    }

    public List<PipelineInfo> getPipelineInformations(String pipelineName) {
        List<PipelineInfo> list = new ArrayList<>();
        textProcessorsManager.getTextProcessors().values().forEach((processor) -> {
            processor.getPipelineInfos().forEach(pipelineInfo -> {
                if (pipelineName.equals("") || pipelineInfo.getName().equals(pipelineName)) {
                    list.add(pipelineInfo);
                }
            });
        });
        return list;
    }

    public void removePipeline(String pipeline, String processor) {
        getTextProcessorsManager().getTextProcessor(processor).removePipeline(pipeline);
        configuration.removePipeline(pipeline, processor);
    }

    public Boolean filter(FilterRequest filterRequest) {
        String text = filterRequest.getText();
        if (text == null) {
            LOG.info("text is null");
            throw new RuntimeException("text is null or language not supported or unable to detect the language");
        }
        checkTextLanguage(text);
        String lang = LanguageManager.getInstance().detectLanguage(text);
        String filter = filterRequest.getFilter();
        if (filter == null) {
            throw new RuntimeException("A filter value needs to be provided");
        }
        TextProcessor currentTP = textProcessorsManager.retrieveTextProcessor(filterRequest.getProcessor(), filterRequest.getPipeline());
        AnnotatedText annotatedText = currentTP.annotateText(text, "tokenizer", lang, null);
        return annotatedText.filter(filter);

    }

    public void applySentiment(Node node, String textProcessor) {
        TextProcessor processor = textProcessor.equals("")
                ? getTextProcessorsManager().getDefaultProcessor()
                : getTextProcessorsManager().getTextProcessor(textProcessor);

        AnnotatedText annotatedText = (AnnotatedText) getPersister(AnnotatedText.class).fromNode(node);
        processor.sentiment(annotatedText);
        getPersister(AnnotatedText.class).persist(
                annotatedText,
                node.getProperty(configuration.getPropertyKeyFor(Properties.PROPERTY_ID)).toString(),
                String.valueOf(System.currentTimeMillis())
        );
    }

    private boolean checkTextLanguage(String text) {
        LanguageManager languageManager = LanguageManager.getInstance();
        if (!languageManager.isTextLanguageSupported(text)) {
            String detectedLanguage = languageManager.detectLanguage(text);
            String msg = String.format("Unsupported language : %s", detectedLanguage);
            LOG.error(msg);
            throw new RuntimeException(msg);
        }

        return true;
    }

    public Set<ProcessorsList> getProcessors() {
        Set<String> textProcessors = textProcessorsManager.getTextProcessorNames();
        Set<ProcessorsList> result = new HashSet<>();
        textProcessors.forEach(row -> {
            ProcessorsList processor = new ProcessorsList(row);
            result.add(processor);
        });
        return result;
    }

    public void addPipeline(PipelineSpecification request) {
        textProcessorsManager.createPipeline(request);
        configuration.storeCustomPipeline(request);
    }

    public Enricher getEnricher(String name) {
        return enrichmentRegistry.get(name);
    }

    private EnrichmentRegistry buildAndRegisterEnrichers() {
        EnrichmentRegistry registry = new EnrichmentRegistry();
        registry.register(new ConceptNet5Enricher(database, persistenceRegistry, configuration, textProcessorsManager));

        return registry;
    }

    public PageRankProcessor getPageRankProcessor() {
        return pageRankProcessor;
    }

    public TextRankProcessor getTextRankProcessor() {
        return textRankProcessor;
    }

<<<<<<< HEAD
    public NLPExtension getExtension(Class clazz) {
        if (extensions.containsKey(clazz)) {
            return extensions.get(clazz);
        }

        return null;
    }

    private void loadExtensions() {
        Map<String, NLPExtension> extensionMap = ServiceLoader.loadInstances(NLPModuleExtension.class);

        extensionMap.keySet().forEach(k -> {
            NLPExtension e = extensionMap.get(k);
            extensions.put(e.getClass(), extensionMap.get(k));
        });
    }

    private void registerEventListeners() {
        extensions.values().forEach(e -> {
            e.registerEventListeners(eventDispatcher);
        });
=======
    public SimilarityProcess getSimilarityProcess() {
        return similarityProcess;
>>>>>>> e67d3c10
    }
}<|MERGE_RESOLUTION|>--- conflicted
+++ resolved
@@ -70,13 +70,10 @@
         this.enrichmentRegistry = buildAndRegisterEnrichers();
         this.pageRankProcessor = new PageRankProcessor(database);
         this.textRankProcessor = new TextRankProcessor(database);
-<<<<<<< HEAD
         this.eventDispatcher = new EventDispatcher();
+        this.similarityProcess = new SimilarityProcess(new FeatureBasedProcessLogic(database));
         loadExtensions();
         registerEventListeners();
-=======
-        this.similarityProcess = new SimilarityProcess(new FeatureBasedProcessLogic(database));
->>>>>>> e67d3c10
     }
 
     public TextProcessorsManager getTextProcessorsManager() {
@@ -218,8 +215,7 @@
     public TextRankProcessor getTextRankProcessor() {
         return textRankProcessor;
     }
-
-<<<<<<< HEAD
+    
     public NLPExtension getExtension(Class clazz) {
         if (extensions.containsKey(clazz)) {
             return extensions.get(clazz);
@@ -241,9 +237,9 @@
         extensions.values().forEach(e -> {
             e.registerEventListeners(eventDispatcher);
         });
-=======
+    }
+
     public SimilarityProcess getSimilarityProcess() {
         return similarityProcess;
->>>>>>> e67d3c10
     }
 }