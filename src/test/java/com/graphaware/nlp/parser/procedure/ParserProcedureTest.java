--- conflicted
+++ resolved
@@ -116,7 +116,6 @@
     }
 
     @Test
-<<<<<<< HEAD
     public void testParsingProtectedPdf() {
         String userAgent = "Mozilla/5.0 (Windows; U; Win98; en-US; rv:1.7.2) Gecko/20040803";
         String url = "https://www.ncbi.nlm.nih.gov/pmc/articles/PMC5854482/pdf/nihms949230.pdf";
@@ -139,7 +138,9 @@
         parameters.put("url", url);
         executeInTransaction("CALL ga.nlp.parser.pdf($url) YIELD number, paragraphs RETURN number, paragraphs", parameters, (result -> {
             assertTrue(result.hasNext());
-=======
+        }));
+    }
+
     public void testParsingVTT() {
         clearDb();
         String f = getClass().getClassLoader().getResource("transcript.vtt").getPath();
@@ -149,7 +150,6 @@
                 Map<String, Object> record = result.next();
                 assertTrue(record.get("startTime").toString().contains(":"));
             }
->>>>>>> 9325af3d
         }));
     }
 }