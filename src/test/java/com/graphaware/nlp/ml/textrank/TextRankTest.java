/*
 * Copyright (c) 2013-2016 GraphAware
 *
 * This file is part of the GraphAware Framework.
 *
 * GraphAware Framework is free software: you can redistribute it and/or modify it under the terms of
 * the GNU General Public License as published by the Free Software Foundation, either
 * version 3 of the License, or (at your option) any later version.
 *
 * This program is distributed in the hope that it will be useful, but WITHOUT ANY WARRANTY;
 * without even the implied warranty of MERCHANTABILITY or FITNESS FOR A PARTICULAR PURPOSE.
 * See the GNU General Public License for more details. You should have received a copy of
 * the GNU General Public License along with this program.  If not, see
 * <http://www.gnu.org/licenses/>.
 */
package com.graphaware.nlp.ml.textrank;

import com.graphaware.nlp.NLPIntegrationTest;
//import com.graphaware.nlp.extension.AbstractExtension;
import com.graphaware.nlp.ml.textrank.TextRank;
import com.graphaware.nlp.ml.textrank.CoOccurrenceItem;

import java.nio.file.Files;
import java.nio.file.Paths;
import java.util.Arrays;
import java.util.List;
import java.util.Map;

import com.graphaware.nlp.util.ImportUtils;
import org.junit.Test;
import static org.junit.Assert.assertEquals;
import static org.junit.Assert.assertTrue;
import org.neo4j.graphdb.ResourceIterator;
import org.neo4j.graphdb.Result;
import org.neo4j.graphdb.Node;
import org.neo4j.graphdb.Transaction;

public class TextRankTest extends NLPIntegrationTest {

    private static final List<String> expectedKeywords = Arrays.asList("flight failure", "speed brake", "space shuttle", "ground operation", "actuator", "installation", "flight", "gear", "shuttle", "brake", "speed", "failure", "unusual", "design");

    /**
     * Test of TextRank procedure, class TextRank.
     */
    @Test
    public void testTextRank() throws Exception {
        createGraph();

        // run TextRank
        try (Transaction tx = getDatabase().beginTx()) {
            Result result = getDatabase().execute("match (a:AnnotatedText) return a");
            assertTrue("TextRank: didn't find AnnotatedText (error in graph initialization).", result.hasNext());
            if (!result.hasNext())
                return;
            Node annText = (Node) result.next().get("a");
            TextRank textrank = new TextRank(getDatabase(), getNLPManager().getConfiguration());
            Map<Long, Map<Long, CoOccurrenceItem>> coOccurrence = textrank.createCooccurrences(annText);
            boolean res = textrank.evaluate(annText, coOccurrence, 30, 0.85, 0.0001);
            assertTrue("TextRank failed, returned false.", res);
            tx.success();
        }

        // evaluate results
        try (Transaction tx = getDatabase().beginTx()) {
            Result result = getDatabase().execute(
                "MATCH (k:Keyword)-[:DESCRIBES]->(a:AnnotatedText)\n"
                + "RETURN k.id AS id, k.value AS value\n");
            int totCount  = 0;
            int totCount_phrases = 0;
            int trueCount = 0;
            while (result!=null && result.hasNext()) {
                Map<String, Object> next = result.next();
                String tag = next.get("value").toString();
                totCount++;
                if (tag.split(" ").length > 1)
                    totCount_phrases++;
                if (expectedKeywords.contains(tag))
                    trueCount++;
            }
<<<<<<< HEAD
            assertTrue("TextRank evaluation: didn't find any keyword!", totCount > 0);
            assertTrue("TextRank evaluation: didn't find any keyphrase!", totCount_phrases > 0);
=======
//            assertEquals("Some keywords are missing.", expectedKeywords.size(), trueCount);
            assertTrue("TextRank evaluation: didn't find any keywords!", totCount > 0);
            assertTrue("TextRank evaluation: didn't find any keyphrases!", totCount_phrases > 0);
>>>>>>> 00657e5d
            assertTrue("TextRank evaluation: didn't find any expected keyword!", trueCount > 0);
            tx.success();
        } catch (Exception e) {
            assertTrue("Evaluation of TextRank results failed: " + e.getMessage(), false);
            return;
        }

        // clean after ourselves
        getDatabase().execute("MATCH (n) DETACH DELETE n");

    }

    @Test
    public void testCreate() throws Exception {
        createGraph();
    }

    private void createGraph() throws Exception {
        // clean database before creating our own graph
        getDatabase().execute("MATCH (n) DETACH DELETE n");

        String content = new String(Files.readAllBytes(Paths.get(getClass().getClassLoader().getResource("exported.cypher").toURI())));
        List<String> queries = ImportUtils.getImportQueriesFromApocExport(content);
        queries.forEach(q -> {
            //System.out.println(q);
            executeInTransaction(q, (result -> {
                //
            }));
        });
    }

}<|MERGE_RESOLUTION|>--- conflicted
+++ resolved
@@ -77,14 +77,8 @@
                 if (expectedKeywords.contains(tag))
                     trueCount++;
             }
-<<<<<<< HEAD
             assertTrue("TextRank evaluation: didn't find any keyword!", totCount > 0);
             assertTrue("TextRank evaluation: didn't find any keyphrase!", totCount_phrases > 0);
-=======
-//            assertEquals("Some keywords are missing.", expectedKeywords.size(), trueCount);
-            assertTrue("TextRank evaluation: didn't find any keywords!", totCount > 0);
-            assertTrue("TextRank evaluation: didn't find any keyphrases!", totCount_phrases > 0);
->>>>>>> 00657e5d
             assertTrue("TextRank evaluation: didn't find any expected keyword!", trueCount > 0);
             tx.success();
         } catch (Exception e) {
